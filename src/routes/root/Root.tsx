import { open } from "@tauri-apps/plugin-shell";
import "./Root.css";

import { AtuinState, useStore } from "@/state/store";
import { Outlet, useLocation, useNavigate } from "react-router-dom";

import { Toaster } from "@/components/ui/toaster";
import { ResizablePanelGroup, ResizablePanel, ResizableHandle } from "@/components/ui/resizable";

import icon from "@/assets/icon.svg";
import { checkForAppUpdates } from "@/updater";
import {
  addToast,
  Alert,
  Avatar,
  Button,
  Dropdown,
  DropdownItem,
  DropdownMenu,
  DropdownSection,
  DropdownTrigger,
  Kbd,
  ScrollShadow,
  Spacer,
  Tooltip,
  User,
} from "@heroui/react";
import { UnlistenFn } from "@tauri-apps/api/event";
import React, { useEffect, useMemo, useRef, useState } from "react";
import { ImperativePanelHandle } from "react-resizable-panels";
import { isAppleDevice } from "@react-aria/utils";
import { useTauriEvent } from "@/lib/tauri";
import { onOpenUrl } from "@tauri-apps/plugin-deep-link";

import handleDeepLink from "./deep";
import * as api from "@/api/api";
import SocketManager from "@/socket";
import type { ListApi } from "@/components/runbooks/List/List";
import { KVStore } from "@/state/kv";
import Runbook from "@/state/runbooks/runbook";
import RunbookIndexService from "@/state/runbooks/search";
import { MailPlusIcon, PanelLeftCloseIcon, PanelLeftOpenIcon } from "lucide-react";
import Workspace from "@/state/runbooks/workspace";
import track_event from "@/tracking";
import { invoke } from "@tauri-apps/api/core";
import RunbookContext from "@/context/runbook_context";
import { SET_RUNBOOK_TAG } from "@/state/store/runbook_state";
import Operation, {
  createRunbook,
  createWorkspace,
  deleteRunbook,
  moveItemsToNewWorkspace,
  OperationData,
} from "@/state/runbooks/operation";
import { DialogBuilder } from "@/components/Dialogs/dialog";
import WorkspaceSyncManager from "@/lib/sync/workspace_sync_manager";
import doWorkspaceFolderOp from "@/state/runbooks/workspace_folder_ops";
import { AtuinSharedStateAdapter } from "@/lib/shared_state/adapter";
import { SharedStateManager } from "@/lib/shared_state/manager";
import WorkspaceFolder, { Folder } from "@/state/runbooks/workspace_folders";
import { None, Rc, Some } from "@binarymuse/ts-stdlib";
import { TraversalOrder } from "@/lib/tree";
import DevConsole from "@/lib/dev/dev_console";
import Sidebar, { SidebarItem } from "@/components/Sidebar";
import InviteFriendsModal from "./InviteFriendsModal";
import AtuinEnv from "@/atuin_env";
import { ConnectionState } from "@/state/store/user_state";
import { processUnprocessedOperations } from "@/state/runbooks/operation_processor";
import { useQueryClient } from "@tanstack/react-query";
import NewWorkspaceDialog from "./NewWorkspaceDialog";

const Onboarding = React.lazy(() => import("@/components/Onboarding/Onboarding"));
const UpdateNotifier = React.lazy(() => import("./UpdateNotifier"));
const CommandMenu = React.lazy(() => import("@/components/CommandMenu/CommandMenu"));
const DialogManager = React.lazy(() => import("@/components/Dialogs/DialogManager"));
const DesktopConnect = React.lazy(() => import("@/components/DesktopConnect/DesktopConnect"));
const DeleteRunbookModal = React.lazy(() => import("./DeleteRunbookModal"));
const RunbookSearchIndex = React.lazy(() => import("@/components/CommandMenu/RunbookSearchIndex"));
const List = React.lazy(() => import("@/components/runbooks/List/List"));

type MoveBundleDescendant =
  | {
      type: "runbook";
      id: string;
      parentId: string;
    }
  | {
      type: "folder";
      id: string;
      name: string;
      parentId: string;
    };

type MoveBundle =
  | {
      type: "runbook";
      id: string;
    }
  | {
      type: "folder";
      id: string;
      name: string;
      descendants: Array<MoveBundleDescendant>;
    };

const runbookIndex = new RunbookIndexService();

async function isOnboardingComplete(): Promise<boolean> {
  let db = await KVStore.open_default();
  return (await db.get<boolean>("onboarding_complete")) || false;
}

function App() {
  const cleanupImportListener = useRef<UnlistenFn | null>(null);

  const refreshUser = useStore((state: AtuinState) => state.refreshUser);
  const importRunbooks = useStore((state: AtuinState) => state.importRunbooks);
  const refreshRunbooks = useStore((state: AtuinState) => state.refreshRunbooks);
  const currentWorkspaceId = useStore((state: AtuinState) => state.currentWorkspaceId);
  const setCurrentWorkspaceId = useStore((state: AtuinState) => state.setCurrentWorkspaceId);
  const setCurrentRunbookId = useStore((state: AtuinState) => state.setCurrentRunbookId);
  const colorMode = useStore((state: AtuinState) => state.functionalColorMode);
  const [showOnboarding, setShowOnboarding] = useState(false);
  const [showInviteFriends, setShowInviteFriends] = useState(false);
  const serialExecution = useStore((state: AtuinState) => state.serialExecution);
  const currentRunbookId = useStore((state: AtuinState) => state.currentRunbookId);
  const setSerialExecution = useStore((state: AtuinState) => state.setSerialExecution);
  const [runbookIdToDelete, setRunbookIdToDelete] = useState<string | null>(null);
  const selectedOrg = useStore((state: AtuinState) => state.selectedOrg);
  const connectionState = useStore((state: AtuinState) => state.connectionState);

  const navigate = useNavigate();
  const location = useLocation();
  const queryClient = useQueryClient();
  const user = useStore((state: AtuinState) => state.user);
  const isLoggedIn = useStore((state: AtuinState) => state.isLoggedIn);
  const showDesktopConnect = useStore((state: AtuinState) => state.proposedDesktopConnectUser);

  const [showNewWorkspaceDialog, setShowNewWorkspaceDialog] = useState(false);

  const listRef = useRef<ListApi>(null);

  let onOpenUrlListener = useRef<UnlistenFn | null>(null);

  function onSettingsOpen() {
    navigate("/settings");
  }

  useEffect(() => {
    (async () => {
      const onboardingComplete = await isOnboardingComplete();
      setShowOnboarding(!onboardingComplete);
    })();

    refreshRunbooks();
  }, []);

  useEffect(() => {
    (async () => {
      const unlisten = await onOpenUrl((urls) => {
        if (urls.length === 0) return;
        handleDeepLink(urls[0], handleRunbookCreated);
      });

      DevConsole.addAppObject("handleDeepLink", (url: string) =>
        handleDeepLink(url, handleRunbookCreated),
      );

      onOpenUrlListener.current = unlisten;
    })();

    return () => {
      if (onOpenUrlListener.current) {
        onOpenUrlListener.current();
      }
    };
  }, []);

  useEffect(() => {
    const onKeyDown = (e: KeyboardEvent) => {
      const hotkey = isAppleDevice() ? "metaKey" : "ctrlKey";

      if (e?.key?.toLowerCase() === "," && e[hotkey]) {
        e.preventDefault();
        onSettingsOpen();
      }
    };

    document.addEventListener("keydown", onKeyDown);

    return () => {
      document.removeEventListener("keydown", onKeyDown);
    };
  }, []);

  async function doUpdateCheck() {
    // An available update will trigger a toast
    let updateAvailable = await checkForAppUpdates(true);

    if (!updateAvailable) {
      addToast({
        title: "No updates available",
        description: "You are running the latest version of Atuin Desktop",
        color: "primary",
        radius: "sm",
        timeout: 5000,
        shouldShowTimeoutProgress: true,
      });
    }
  }

  function handleAcceptNewWorkspace(name: string, online: boolean) {
    setShowNewWorkspaceDialog(false);

    createNewWorkspace(name, online).then(() => {
      console.log("workspace created");
    });
  }

  async function createNewWorkspace(name: string, online: boolean) {
    const workspace = new Workspace({
      name,
      online: online ? 1 : 0,
      orgId: selectedOrg || null,
    });

    await workspace.save();

    track_event("workspace.create");

    setCurrentWorkspaceId(workspace.get("id")!);
    navigate(`/runbooks`);

    if (online) {
      const op = new Operation({
        operation: createWorkspace(
          workspace.get("id")!,
          workspace.get("name")!,
          selectedOrg ? { type: "org", orgId: selectedOrg } : { type: "user" },
        ),
      });
      await op.save();
    }

    listRef.current?.scrollWorkspaceIntoView(workspace.get("id")!);
  }

  useTauriEvent("update-check", doUpdateCheck);
  useEffect(() => {
    window.addEventListener("update-check", doUpdateCheck);

    return () => {
      window.removeEventListener("update-check", doUpdateCheck);
    };
  }, []);

  useTauriEvent("start-sync", async () => {
    await WorkspaceSyncManager.get(useStore).startSync();
  });

  useTauriEvent("import-runbook", async () => {
    handleImportRunbooks(currentWorkspaceId, null);
  });

  useTauriEvent("new-runbook", async () => {
    // Consider the case where we are already on the runbooks page
    if (location.pathname === "/runbooks") {
      let workspace = await Workspace.get(currentWorkspaceId);
      if (!workspace) {
        const workspaces = await Workspace.all();
        workspace = workspaces[0];
        setCurrentWorkspaceId(workspace.get("id")!);
      }
      let runbook = await Runbook.createUntitled(workspace);
      handleRunbookCreated(runbook.id, workspace.get("id")!, null);
      handleRunbookActivate(runbook.id);

      return;
    }
  });

  useTauriEvent("new-workspace", async () => {
    setShowNewWorkspaceDialog(true);
  });

  useEffect(() => {
    const check = () => {
      (async () => {
        await checkForAppUpdates(false);
      })();

      setTimeout(check, 1000 * 60 * 60);
    };

    check();

    return () => {
      if (cleanupImportListener.current) cleanupImportListener.current();
    };
  }, []);

  async function handleImportRunbooks(workspaceId: string, parentFolderId: string | null) {
    const workspace = await Workspace.get(workspaceId);
    if (!workspace) return;

    let files = await importRunbooks();

    const runbookIds = await Promise.all(
      files.map(async (file) => {
        const rb = await Runbook.importFile(file, workspace);
        return rb.id;
      }),
    );

    doWorkspaceFolderOp(
      workspaceId,
      (wsf) => {
        return wsf.importRunbooks(runbookIds, parentFolderId);
      },
      (changeRef) => {
        if (workspace && workspace.isOnline()) {
          return Some<OperationData>({
            type: "workspace_import_runbooks",
            workspaceId: workspace.get("id")!,
            parentFolderId,
            runbookIds,
            changeRef,
          });
        } else {
          return None;
        }
      },
    );

    handleRunbookActivate(runbookIds[0]);
  }

  const navigation: SidebarItem[] = useMemo(
    () => [
      {
        key: "personal",
        title: "Personal",
        items: [
          {
            key: "home",
            icon: "solar:home-2-linear",
            title: "Home",
            onPress: () => {
              navigate("/");
            },
          },

          {
            key: "runbooks",
            icon: "solar:notebook-linear",
            title: "Runbooks",
            onPress: () => {
              navigate("/runbooks");
            },
          },

          {
            key: "history",
            icon: "solar:history-outline",
            title: "History",
            onPress: () => {
              navigate("/history");
            },
          },

          {
            key: "stats",
            icon: "solar:chart-linear",
            title: "Stats",
            onPress: () => {
              navigate("/stats");
            },
          },
        ],
      },
    ],
    [colorMode],
  );

  async function logOut() {
    await api.clearHubApiToken();
    SocketManager.setApiToken(null);
    refreshUser();
  }

  function renderLogInOrOut() {
    if (isLoggedIn()) {
      return (
        <DropdownItem
          key="logout"
          description="Sign out of Atuin Hub"
          onPress={() => logOut()}
          color="danger"
        >
          Sign out
        </DropdownItem>
      );
    } else {
      return (
        <DropdownItem
          key="login"
          description="Sign in to Atuin Hub"
          onPress={() => open(AtuinEnv.url("/settings/desktop-connect"))}
        >
          Log in
        </DropdownItem>
      );
    }
  }

  const handleRunbookActivate = async (runbookId: string | null) => {
    if (serialExecution) {
      const answer = await new DialogBuilder<"cancel" | "stop_and_navigate">()
        .title("Stop Current Execution?")
        .message(
          "A runbook is currently being executed. Do you want to stop the execution and navigate to the selected runbook?",
        )
        .action({
          label: "Cancel",
          variant: "flat",
          value: "cancel",
        })
        .action({
          label: "Stop and Navigate",
          color: "danger",
          value: "stop_and_navigate",
        })
        .build();

      if (answer === "stop_and_navigate") {
        handleStopAndNavigate(runbookId);
      }

      return;
    }

    navigateToRunbook(runbookId);
  };

  const handleStopAndNavigate = async (newRunbookId: string | null) => {
    if (serialExecution !== newRunbookId) {
      await invoke("workflow_stop", { id: currentRunbookId });
      setSerialExecution(null);
    }

    navigateToRunbook(newRunbookId);
  };

  const navigateToRunbook = async (runbookId: string | null) => {
    // Set runbook ID synchronously so that the observer doesn't try to sync
    setCurrentRunbookId(runbookId, SET_RUNBOOK_TAG);

    let runbook: Runbook | null = null;
    if (runbookId) {
      runbook = await Runbook.load(runbookId);
    }

    track_event("runbooks.open", {
      total: await Runbook.count(),
    });

    if (location.pathname !== "/runbooks") {
      navigate("/runbooks");
    }
    if (runbook) {
      setCurrentWorkspaceId(runbook.workspaceId);
      listRef.current?.scrollWorkspaceIntoView(runbook.workspaceId);
    }
  };

  const handlePromptDeleteRunbook = async (runbookId: string) => {
    const runbook = await Runbook.load(runbookId);
    if (!runbook) {
      handleRunbookDeleted(currentWorkspaceId, runbookId);
      return;
    }

    setRunbookIdToDelete(runbookId);
  };

  async function handleRunbookDeleted(workspaceId: string, runbookId: string) {
    if (serialExecution === runbookId) {
      await invoke("workflow_stop", { id: runbookId });
    }

    const workspace = await Workspace.get(workspaceId);
    doWorkspaceFolderOp(
      workspaceId,
      (wsf) => {
        return wsf.deleteRunbook(runbookId);
      },
      (changeRef) => {
        if (workspace && workspace.isOnline()) {
          return Some(deleteRunbook(workspaceId, runbookId, changeRef));
        } else {
          return None;
        }
      },
    );
  }

  async function handleRunbookCreated(
    runbookId: string,
    workspaceId: string,
    parentFolderId: string | null,
    activate: boolean = false,
  ) {
    // NOTE [mkt]:
    // This API call is made here instead of through the operation processor
    // because we need to wait for the runbook to be created on the server
    // before opening it; this is so the server observer doesn't create an
    // observer for the runbook and cause a YJS sync conflict.
    //
    // Note that this requires `currentRunbookId` to be set synchronously,
    // so that we create a PhoenixProvider via RunbookEditor,
    // which is why we call `handleRunbookActivate` before updating
    // the workspace folder (which would trigger the server observer).
    const workspace = await Workspace.get(workspaceId);
    if (workspace && workspace.isOnline()) {
      const runbook = await Runbook.load(runbookId);
      if (!runbook) {
        new DialogBuilder()
          .title("Could not load runbook")
          .message("We were unable to load the runbook.")
          .action({ label: "OK", value: "ok", variant: "flat" })
          .build();
        return;
      }

      let startedSyncIndicator = false;
      try {
        // TODO: use sync increment/decrement???
        if (!useStore.getState().isSyncing) {
          startedSyncIndicator = true;
          useStore.getState().setIsSyncing(true);
        }

        await api.createRunbook(runbook, runbook.id, "private");
      } catch (err) {
        if (err instanceof api.HttpResponseError) {
          new DialogBuilder()
            .title("Failed to create Org runbook")
            .message("The API request to create the runbook for the Org failed.")
            .action({ label: "OK", value: "ok", variant: "flat" })
            .build();
        } else {
          new DialogBuilder()
            .title("Failed to create Org runbook")
            .message("You may be offline, or the server may be down.")
            .action({ label: "OK", value: "ok", variant: "flat" })
            .build();
        }
        console.error(err);
        runbook.delete();
        return;
      } finally {
        if (startedSyncIndicator) {
          useStore.getState().setIsSyncing(false);
        }
      }
    }

    if (activate) {
      handleRunbookActivate(runbookId);
    }

    track_event("runbooks.create");

    doWorkspaceFolderOp(
      workspaceId,
      (wsf) => {
        wsf.createRunbook(runbookId, parentFolderId);
        return true;
      },
      (changeRef) => {
        if (workspace && workspace.isOnline()) {
          return Some(createRunbook(workspaceId, parentFolderId, runbookId, changeRef));
        } else {
          return None;
        }
      },
    );
  }

  async function handleMoveItemsToWorkspace(
    items: string[],
    oldWorkspaceId: string,
    newWorkspaceId: string,
    newParentFolderId: string | null,
  ) {
    if (oldWorkspaceId === newWorkspaceId) {
      return;
    }

    const oldWorkspace = await Workspace.get(oldWorkspaceId);
    const newWorkspace = await Workspace.get(newWorkspaceId);

    if (!oldWorkspace || !newWorkspace) {
      return;
    }

    if (oldWorkspace.isOrgOwned() && oldWorkspace.get("orgId") !== newWorkspace.get("orgId")) {
      await new DialogBuilder()
        .title("Cannot Move Items")
        .icon("error")
        .message("You cannot move items between workspaces in different Organizations.")
        .action({
          label: "OK",
          variant: "flat",
          value: "ok",
        })
        .build();

      return;
    }

    if (oldWorkspace.isOrgOwned() && !newWorkspace.isOrgOwned()) {
      await new DialogBuilder()
        .title("Cannot Move Items")
        .icon("error")
        .message("You cannot move Organization items to a personal workspace.")
        .action({
          label: "OK",
          variant: "flat",
          value: "ok",
        })
        .build();

      return;
    }

    if (!oldWorkspace.canManageRunbooks() || !newWorkspace.canManageRunbooks()) {
      await new DialogBuilder()
        .title("Cannot Move Items")
        .icon("error")
        .message(
          "You must have permissions to manage runbooks in both the source and destination workspaces " +
            "in order to move items.",
        )
        .action({
          label: "OK",
          variant: "flat",
          value: "ok",
        })
        .build();

      return;
    }

    const oldStateId = `workspace-folder:${oldWorkspace.get("id")}`;
    const newStateId = `workspace-folder:${newWorkspace.get("id")}`;
    const oldManager = SharedStateManager.getInstance<Folder>(
      oldStateId,
      new AtuinSharedStateAdapter(oldStateId),
    );
    const newManager = SharedStateManager.getInstance<Folder>(
      newStateId,
      new AtuinSharedStateAdapter(newStateId),
    );

    const oldFolder = WorkspaceFolder.fromJS(await oldManager.getDataOnce());

    // Step 1: Calculate the items that need to be moved
    let moveInfo = {
      folders: 0,
      runbooks: 0,
    };
    // Each bundle represents a top-level runbook or folder
    // that is being moved, along with all of its descendants
    const moveBundles: Array<MoveBundle> = [];
    for (const item of items) {
      const node = oldFolder.getNode(item);
      if (node.isNone()) {
        continue;
      }
      const data = node.unwrap().getData().unwrap();

      if (data.type === "runbook") {
        moveBundles.push({ type: "runbook", id: item });
        moveInfo.runbooks++;
      } else {
        const descendants = oldFolder
          .getDescendants(item, TraversalOrder.DepthFirst)
          .map((node) => {
            const data = node.getData().unwrap();
            const parentId = node
              .parent()
              .map((n) => n.id() as string) // safe because parent is definitely not root
              .unwrap();
            if (data.type === "folder") {
              return { id: data.id, type: data.type, name: data.name, parentId };
            } else {
              return { id: data.id, type: data.type, parentId };
            }
          });

        for (const descendant of descendants) {
          if (descendant.type === "runbook") {
            moveInfo.runbooks++;
          } else {
            moveInfo.folders++;
          }
        }

        moveBundles.push({ type: "folder", id: item, name: data.name, descendants });
        moveInfo.folders++;
      }
    }

    // Step 2: Confirm the move
    if (
      (oldWorkspace.isOrgOwned() || newWorkspace.isOrgOwned()) &&
      // moving items between org workspaces in the same org is allowed offline
      oldWorkspace.get("orgId") !== newWorkspace.get("orgId") &&
      connectionState != ConnectionState.Online
    ) {
      await new DialogBuilder()
        .title("Cannot Move Items")
        .icon("error")
        .message(
          "You must be online and logged in to move items to or from an Organization workspace.",
        )
        .action({
          label: "OK",
          variant: "flat",
          value: "ok",
        })
        .build();

      return;
    }

    const answer = await confirmMoveItems(moveBundles, moveInfo, oldWorkspace, newWorkspace);
    if (answer === "no") {
      return;
    }

    // Step 3: Add the items to the new workspace first
    let failure: string | null = null;
    const createChangeRef = await newManager.updateOptimistic((data, cancel) => {
      // Refresh workspace folder since we awaited the confirmation
      const wsf = WorkspaceFolder.fromJS(data);

      // Make sure the folder we're moving to exists, if it's not root
      if (newParentFolderId && wsf.getNode(newParentFolderId).isNone()) {
        failure = "Target parent folder not found";
        return cancel();
      }

      for (const item of moveBundles) {
        if (item.type === "folder") {
          const success = wsf.createFolder(item.id, item.name, newParentFolderId);
          if (!success) {
            failure = "Failed to create folder";
            return cancel();
          }

          for (const descendant of item.descendants) {
            // Descendants are in DFS order
            if (descendant.type === "folder") {
              const success = wsf.createFolder(descendant.id, descendant.name, descendant.parentId);
              if (!success) {
                failure = "Failed to create folder";
                return cancel();
              }
            } else {
              const parentNode = wsf.getNode(descendant.parentId);
              if (parentNode.isNone()) {
                failure = "Failed to create runbook";
                return cancel();
              }
              wsf.createRunbook(descendant.id, descendant.parentId);
            }
          }
        } else {
          wsf.createRunbook(item.id, newParentFolderId);
        }
      }

      return wsf.toJS();
    });

    if (!createChangeRef || failure) {
      if (createChangeRef) {
        newManager.expireOptimisticUpdates([createChangeRef]);
      }

      await new DialogBuilder()
        .title("Failed to move items")
        .icon("error")
        .message(failure || "An unknown error occurred")
        .action({ label: "OK", value: "ok", variant: "flat" })
        .build();

      return;
    }

    // Step 4: Remove the items from the old workspace, using delete cascade
    const deleteChangeRef = await oldManager.updateOptimistic((data) => {
      const wsf = WorkspaceFolder.fromJS(data);

      // Deleting fails if the item isn't found in the tree, so we can ignore errors
      for (const item of moveBundles) {
        if (item.type === "folder") {
          wsf.deleteFolder(item.id);
        } else {
          wsf.deleteRunbook(item.id);
        }
      }

      return wsf.toJS();
    });

    // This should never fail, but those are famous last words
    if (!deleteChangeRef) {
      if (createChangeRef) {
        newManager.expireOptimisticUpdates([createChangeRef]);
      }

      await new DialogBuilder()
        .title("Failed to move items")
        .icon("error")
        .message("Failed to remove items from old workspace")
        .action({ label: "OK", value: "ok", variant: "flat" })
        .build();

      return;
    }

    // Step 5: Update the runbook models to point to the new workspace
    const topLevelRunbooksMoved = moveBundles
      .filter((bundle) => bundle.type === "runbook")
      .map((bundle) => bundle.id);

    const descendantRunbooksMoved = moveBundles
      .filter((bundle) => bundle.type === "folder")
      .flatMap((bundle) => bundle.descendants)
      .filter((descendant) => descendant.type === "runbook")
      .map((descendant) => descendant.id);

    const runbooksMoved = topLevelRunbooksMoved.concat(descendantRunbooksMoved);
    const runbooksMovedWithName = [];

    for (const runbookId of runbooksMoved) {
      const runbook = await Runbook.load(runbookId);
      if (runbook) {
        runbook.workspaceId = newWorkspaceId;
        runbooksMovedWithName.push({
          id: runbookId,
          name: runbook.name,
        });
        await runbook.save();
      }
    }

    try {
      // Step 6: Create an operation that contains both changeRefs to send to the server;
      // the server will then process the changeRefs and update the runbook models as well,
      // and will create any runbooks that don't exist on the server
      await Operation.create(
        moveItemsToNewWorkspace(
          oldWorkspaceId,
          newWorkspaceId,
          newParentFolderId,
          moveBundles.map((mb) => mb.id),
          runbooksMovedWithName,
          createChangeRef,
          deleteChangeRef,
        ),
      );

      // Before we move on, we need to drain the operation processor
      const success = await processUnprocessedOperations();
      if (!success) {
        console.error("Failed to process operations after moving items");

        oldManager.expireOptimisticUpdates([deleteChangeRef]);
        newManager.expireOptimisticUpdates([createChangeRef]);

        await new DialogBuilder()
          .title("Failed to move items")
          .icon("error")
          .message("Failed to move items")
          .action({ label: "OK", value: "ok", variant: "flat" })
          .build();

        return;
      }

      runbooksMoved.forEach((runbookId) => {
        queryClient.invalidateQueries({
          queryKey: ["remote_runbook", runbookId],
        });
      });
    } finally {
      Rc.dispose(oldManager);
      Rc.dispose(newManager);
    }
  }

  const sidebarOpen = useStore((state) => state.sidebarOpen);
  const setSidebarOpen = useStore((state) => state.setSidebarOpen);
  
  const sidebarPanelRef = useRef<ImperativePanelHandle>(null);

  // Handle sidebar toggle with panel collapse/expand
  const handleSidebarToggle = () => {
    const newSidebarOpen = !sidebarOpen;
    setSidebarOpen(newSidebarOpen);

    // Use imperative API to collapse/expand the panel
    if (sidebarPanelRef.current) {
      if (newSidebarOpen) {
        sidebarPanelRef.current.expand();
      } else {
        sidebarPanelRef.current.collapse();
      }
    }
  };

  // Auto-collapse sidebar on mobile/narrow screens
  useEffect(() => {
    const handleResize = () => {
      const isMobile = window.innerWidth < 768; // md breakpoint

      if (isMobile && sidebarOpen) {
        setSidebarOpen(false);
        if (sidebarPanelRef.current) {
          sidebarPanelRef.current.collapse();
        }
      }
    };

    window.addEventListener("resize", handleResize);
    handleResize(); // Check on mount

    return () => window.removeEventListener("resize", handleResize);
  }, [sidebarOpen, setSidebarOpen]);

  return (
    <div
      className="flex w-screen dark:bg-default-50"
      style={{ maxWidth: "100vw", height: "calc(100dvh - 2rem)" }}
    >
      <RunbookContext.Provider
        value={{
          activateRunbook: handleRunbookActivate,
          promptDeleteRunbook: handlePromptDeleteRunbook,
          runbookDeleted: handleRunbookDeleted,
          runbookCreated: handleRunbookCreated,
          runbookMoved: () => {},
        }}
      >
        <CommandMenu index={runbookIndex} />
        <RunbookSearchIndex index={runbookIndex} />
        <UpdateNotifier />

        <div className="flex w-full">
          <div className="relative flex flex-col !border-r-small border-divider transition-width pb-6 pt-4 items-center select-none">
            <div className="flex items-center gap-0 px-3 justify-center">
              <div className="flex h-8 w-8">
                <img src={icon} alt="icon" className="h-8 w-8" />
              </div>
            </div>

            <ScrollShadow className="-mr-6 h-full max-h-full pr-6 mt-2">
              <Sidebar
                defaultSelectedKey="home"
                isCompact={true}
                items={navigation}
                className="z-50"
              />

              <Tooltip content={sidebarOpen ? "Collapse Sidebar" : "Expand Sidebar"}>
                <Button
                  isIconOnly
                  onPress={handleSidebarToggle}
                  size="md"
                  variant="light"
                  className="ml-2"
                >
                  {sidebarOpen ? (
                    <PanelLeftCloseIcon size={20} className="stroke-gray-500" />
                  ) : (
                    <PanelLeftOpenIcon size={20} className="stroke-gray-500" />
                  )}
                </Button>
              </Tooltip>
            </ScrollShadow>

            <Spacer y={2} />

            <div className="flex flex-col items-center gap-4 px-3">
              {isLoggedIn() && (
                <Tooltip content="Invite friends and colleagues to try Atuin Desktop">
                  <Button
                    isIconOnly
                    variant="light"
                    size="lg"
                    onPress={() => setShowInviteFriends(true)}
                  >
                    <MailPlusIcon className="w-6 h-6" size={24} />
                  </Button>
                </Tooltip>
              )}

              <Dropdown showArrow placement="right-start">
                <DropdownTrigger>
                  <Button disableRipple isIconOnly radius="full" variant="light">
                    <Avatar
                      isBordered
                      className="flex-none"
                      size="sm"
                      name={user.username || ""}
                      src={user.avatar_url || ""}
                    />
                  </Button>
                </DropdownTrigger>
                <DropdownMenu aria-label="Custom item styles">
                  <DropdownItem
                    key="profile"
                    isReadOnly
                    className="h-14 opacity-100"
                    textValue="Signed in as"
                  >
                    {!isLoggedIn() && (
                      <User
                        avatarProps={{
                          size: "sm",
                          name: "Anonymous User",
                          showFallback: true,
                          imgProps: {
                            className: "transition-none",
                          },
                        }}
                        classNames={{
                          name: "text-default-600",
                          description: "text-default-500",
                        }}
                        name={"Anonymous User"}
                      />
                    )}
                    {isLoggedIn() && (
                      <User
                        avatarProps={{
                          src: user.avatar_url || "",
                          size: "sm",
                          name: user.username || "",
                          imgProps: {
                            className: "transition-none",
                          },
                        }}
                        classNames={{
                          name: "text-default-600",
                          description: "text-default-500",
                        }}
                        name={user.username || ""}
                        description={user.bio || ""}
                      />
                    )}
                  </DropdownItem>

                  <DropdownItem
                    key="settings"
                    description="Configure Atuin"
                    onPress={onSettingsOpen}
                    endContent={
                      <Kbd
                        className="px-1 py-0.5 text-xs font-semibold text-gray-600 bg-gray-100 border border-gray-200 rounded-md"
                        keys={["command"]}
                      >
                        ,
                      </Kbd>
                    }
                  >
                    Settings
                  </DropdownItem>

                  <DropdownSection aria-label="Help & Feedback" showDivider>
                    <DropdownItem
                      key="help_and_feedback"
                      description="Get in touch"
                      onPress={() => open("https://dub.sh/atuin-desktop-beta")}
                    >
                      Help & Feedback
                    </DropdownItem>
                  </DropdownSection>

                  {renderLogInOrOut()}
                </DropdownMenu>
              </Dropdown>
            </div>
          </div>

<<<<<<< HEAD
          <List
            importRunbooks={handleImportRunbooks}
            onStartCreateWorkspace={() => setShowNewWorkspaceDialog(true)}
            moveItemsToWorkspace={handleMoveItemsToWorkspace}
            ref={listRef}
          />
          <Outlet />
=======
          <ResizablePanelGroup 
            direction="horizontal" 
            className="flex-1"
          >
            <ResizablePanel 
              ref={sidebarPanelRef}
              defaultSize={sidebarOpen ? 25 : 0} 
              minSize={sidebarOpen ? 15 : 0}
              maxSize={40}
              collapsible={true}
              className={sidebarOpen ? "min-w-[200px]" : ""}
            >
              {sidebarOpen && (
                <List
                  importRunbooks={handleImportRunbooks}
                  onStartCreateWorkspace={createNewWorkspace}
                  moveItemsToWorkspace={handleMoveItemsToWorkspace}
                  ref={listRef}
                />
              )}
            </ResizablePanel>
            <ResizableHandle className={sidebarOpen ? "" : "hidden"} />
            <ResizablePanel defaultSize={sidebarOpen ? 75 : 100} minSize={60}>
              <div className="flex flex-col h-full overflow-y-auto">
                <Outlet />
              </div>
            </ResizablePanel>
          </ResizablePanelGroup>
>>>>>>> 66d28fcf

          <Toaster />

          {showDesktopConnect && <DesktopConnect />}
          {showOnboarding && <Onboarding />}
          {showNewWorkspaceDialog && (
            <NewWorkspaceDialog
              onAccept={handleAcceptNewWorkspace}
              onCancel={() => setShowNewWorkspaceDialog(false)}
              forceOnline={selectedOrg ? true : false}
            />
          )}
          <InviteFriendsModal
            isOpen={showInviteFriends}
            onClose={() => setShowInviteFriends(false)}
          />
        </div>

        <DialogManager />
        {runbookIdToDelete && (
          <DeleteRunbookModal
            runbookId={runbookIdToDelete}
            onClose={() => setRunbookIdToDelete(null)}
            onRunbookDeleted={handleRunbookDeleted}
          />
        )}
      </RunbookContext.Provider>
    </div>
  );
}

export default App;

async function confirmMoveItems(
  moveBundles: Array<MoveBundle>,
  info: {
    folders: number;
    runbooks: number;
  },
  sourceWorkspace: Workspace,
  targetWorkspace: Workspace,
): Promise<"yes" | "no"> {
  const total = info.folders + info.runbooks;
  let countSnippet: React.ReactNode | null = null;

  const inSameOrg = sourceWorkspace.get("orgId") === targetWorkspace.get("orgId");

  // A simple move of one or more items between workspaces in the same Org is always allowed.
  if (inSameOrg) {
    return "yes";
  }

  if (info.folders === 0 && info.runbooks > 0) {
    countSnippet = (
      <strong className="text-danger">
        {info.runbooks} {info.runbooks === 1 ? "runbook" : "runbooks"}
      </strong>
    );
  } else if (info.folders > 0 && info.runbooks === 0) {
    countSnippet = (
      <strong className="text-danger">
        {info.folders} {info.folders === 1 ? "folder" : "folders"}
      </strong>
    );
  } else if (info.folders > 0 && info.runbooks > 0) {
    countSnippet = (
      <>
        <strong className="text-danger">
          {info.folders} {info.folders === 1 ? "folder" : "folders"}
        </strong>{" "}
        and{" "}
        <strong className="text-danger">
          {info.runbooks} {info.runbooks === 1 ? "runbook" : "runbooks"}
        </strong>
      </>
    );
  }

  const message = (
    <div className="flex flex-col gap-2">
      <p>
        Are you sure you want to move {moveBundles.length}{" "}
        {moveBundles.length === 1 ? "item " : "items "}
        to the {targetWorkspace.get("name")} workspace?
      </p>

      {!sourceWorkspace.isOrgOwned() && targetWorkspace.isOrgOwned() && (
        <Alert color="warning" variant="flat" className="mt-2">
          By moving items to an Organization workspace, they will be owned by the Organization and
          managed via that Organization's permissions. You will not be able to move them back to
          your personal workspace.
        </Alert>
      )}

      {total > 0 && <p>This will move {countSnippet}.</p>}
    </div>
  );

  return new DialogBuilder<"yes" | "no">()
    .title(`Confirm Move Items`)
    .icon("warning")
    .message(message)
    .action({ label: "Cancel", value: "no", variant: "flat" })
    .action({
      label: `Move ${total} ${total === 1 ? "Item" : "Items"}`,
      value: "yes",
      color: "danger",
      confirmWith:
        total > 0 ? `Confirm Moving ${total} ${total === 1 ? "Item" : "Items"}` : undefined,
    })
    .build();
}<|MERGE_RESOLUTION|>--- conflicted
+++ resolved
@@ -905,7 +905,7 @@
 
   const sidebarOpen = useStore((state) => state.sidebarOpen);
   const setSidebarOpen = useStore((state) => state.setSidebarOpen);
-  
+
   const sidebarPanelRef = useRef<ImperativePanelHandle>(null);
 
   // Handle sidebar toggle with panel collapse/expand
@@ -1097,22 +1097,10 @@
             </div>
           </div>
 
-<<<<<<< HEAD
-          <List
-            importRunbooks={handleImportRunbooks}
-            onStartCreateWorkspace={() => setShowNewWorkspaceDialog(true)}
-            moveItemsToWorkspace={handleMoveItemsToWorkspace}
-            ref={listRef}
-          />
-          <Outlet />
-=======
-          <ResizablePanelGroup 
-            direction="horizontal" 
-            className="flex-1"
-          >
-            <ResizablePanel 
+          <ResizablePanelGroup direction="horizontal" className="flex-1">
+            <ResizablePanel
               ref={sidebarPanelRef}
-              defaultSize={sidebarOpen ? 25 : 0} 
+              defaultSize={sidebarOpen ? 25 : 0}
               minSize={sidebarOpen ? 15 : 0}
               maxSize={40}
               collapsible={true}
@@ -1121,7 +1109,7 @@
               {sidebarOpen && (
                 <List
                   importRunbooks={handleImportRunbooks}
-                  onStartCreateWorkspace={createNewWorkspace}
+                  onStartCreateWorkspace={() => setShowNewWorkspaceDialog(true)}
                   moveItemsToWorkspace={handleMoveItemsToWorkspace}
                   ref={listRef}
                 />
@@ -1134,7 +1122,6 @@
               </div>
             </ResizablePanel>
           </ResizablePanelGroup>
->>>>>>> 66d28fcf
 
           <Toaster />
 
