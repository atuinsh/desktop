--- conflicted
+++ resolved
@@ -302,7 +302,6 @@
     }
   }
 
-<<<<<<< HEAD
   // Schedule a send changes event to the backend.
   // Changes are sent as fast as possible, once the previous
   // change has been sent.
@@ -343,11 +342,7 @@
     }
   }
 
-  async _save(runbookArg: Runbook | undefined, editorArg: BlockNoteEditor) {
-=======
   async _save(runbookArg: Runbook | undefined, _editorArg: BlockNoteEditor) {
-    // Note [MKT]: As of BlockNote 0.39.x, `editorArg` is no longer === to this.editor.
->>>>>>> 9edd8dfc
     if (!runbookArg) return;
     if (runbookArg.id !== this.runbook.id) {
       this.logger.warn(
