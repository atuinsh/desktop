use minijinja::{
    value::{Enumerator, Object},
    Environment, Value,
};
use serde::{Deserialize, Serialize};
use std::{collections::HashMap, sync::Arc};

use crate::state::AtuinState;

/// Flatten a document to include nested blocks (like those in ToggleHeading children)
/// This creates a linear execution order regardless of UI nesting structure
pub fn flatten_document(doc: &[serde_json::Value]) -> Vec<serde_json::Value> {
    let mut flattened = Vec::new();
    for block in doc {
        flattened.push(block.clone());
        if let Some(children) = block.get("children").and_then(|c| c.as_array()) {
            if !children.is_empty() {
                flattened.extend(flatten_document(children));
            }
        }
    }
    flattened
}

#[allow(dead_code)]
#[derive(Debug, Clone, Serialize, Deserialize)]
pub struct PtyTemplateState {
    pub id: String,
}

#[allow(dead_code)]
#[derive(Debug, Clone, Serialize, Deserialize)]
pub struct RunbookTemplateState {
    pub id: String,
}

#[allow(dead_code)]
#[derive(Debug, Clone, Serialize, Deserialize)]
pub struct AtuinTemplateState {
    pub runbook: RunbookTemplateState,
}

#[derive(Debug, Clone, Serialize, Deserialize)]
pub struct BlockState {
    /// Name it something that's not just type lol
    pub block_type: String,
    pub content: String,
    pub props: HashMap<String, String>,
}

#[derive(Debug, Clone, Serialize, Deserialize)]
pub struct DocumentTemplateState {
    pub first: BlockState,
    pub last: BlockState,
    pub content: Vec<BlockState>,
    pub named: HashMap<String, BlockState>,

    /// The block previous to the current block
    /// This is, of course, contextual to what is presently executing - and
    /// only really makes sense if we're running a template from a Pty.
    /// We can use the pty map to lookup the metadata for the pty, and from there figure
    /// out the block ID
    pub previous: Option<BlockState>,
}

#[derive(Debug, Clone, Serialize, Deserialize)]
pub struct TemplateState {
    // In the case where a document is empty, we have no document state.
    pub doc: Option<DocumentTemplateState>,
    pub var: HashMap<String, Value>,
}

impl Object for TemplateState {
    fn get_value(self: &Arc<Self>, key: &Value) -> Option<Value> {
        match key.as_str()? {
            "var" => Some(Value::make_object_map(
                self.clone(),
                |this| Box::new(this.var.keys().map(Value::from)),
                |this, key| this.var.get(key.as_str()?).cloned(),
            )),

            "doc" => self
                .doc
                .as_ref()
                .map(|doc| Value::from_serialize(doc.clone())),

            _ => None,
        }
    }

    fn enumerate(self: &Arc<Self>) -> Enumerator {
        Enumerator::Str(&["var", "doc"])
    }
}

pub fn serialized_block_to_state(block: serde_json::Value) -> BlockState {
    let block = match block.as_object() {
        Some(obj) => obj,
        None => {
            // Return a default block state for non-object values
            return BlockState {
                block_type: "unknown".to_string(),
                content: String::new(),
                props: HashMap::new(),
            };
        }
    };

    let block_type = block
        .get("type")
        .and_then(|t| t.as_str())
        .unwrap_or("unknown");

    // Content is tricky. It's actually an array, that might look something like this
    // ```
    // [
    //  {"styles":{},"text":"BIG ","type":"text"},
    //  {"styles":{"textColor":"blue"},"text":"BLOCK","type":"text"},
    //  {"styles":{},"text":" OF TEXT","type":"text"}
    // ]
    // ```
    // It might be fun to someday turn that into some ascii-coloured text in the terminal,
    // but for now we should just flatten it into a single string

    // 1. Get the content
    let content = block.get("content");

    // 2. Flatten into a single string. Ensure the type of each element is "text", ignore what
    //    isn't for now. If it's none, we can just ignore it
    let content = if let Some(content) = content {
        // Ensure it actually is an array
        match content {
            serde_json::Value::String(val) => val.clone(),
            serde_json::Value::Number(val) => val.to_string(),

            serde_json::Value::Array(val) => {
                let content = val.iter().filter_map(|v| {
                    let v = v.as_object()?;
                    if v.get("type")?.as_str()? == "text" {
                        Some(v.get("text")?.as_str()?.to_string())
                    } else {
                        None
                    }
                });
                content.collect::<Vec<String>>().join("")
            }

            _ => String::from(""),
        }
    } else {
        String::from("")
    };

    let props: HashMap<String, String> = block
        .get("props")
        .and_then(|p| p.as_object())
        .map(|obj| {
            obj.iter()
                .map(|(k, v)| (k.clone(), v.as_str().unwrap_or_default().to_string()))
                .collect()
        })
        .unwrap_or_default();

    // Now for some block-specific stuff

    // 1. For the editor block, the "code" prop contains the contents of the editor. It would be
    //    better if the template system exposed that as "content", even though it isn't stored like
    //    that in the internal schema
    let content: String = match block_type {
        "editor" => props.get("code").cloned().unwrap_or(String::from("")),

        "run" => props.get("code").cloned().unwrap_or(String::from("")),
        _ => content,
    };

    BlockState {
        block_type: block_type.to_string(),
        props,
        content: content.to_string(),
    }
}

#[tauri::command]
pub async fn template_str(
    source: String,
    block_id: String,
    runbook: String,
    state: tauri::State<'_, AtuinState>,
    doc: Vec<serde_json::Value>,
) -> Result<String, String> {
    // Fetch the variables from the state
    let mut output_vars = state.runbook_output_variables.read().await.clone();

    let flattened_doc = flatten_document(&doc);

    // We might also have var blocks in the document, which we need to add to the output vars
    let var_blocks = flattened_doc
        .iter()
        .filter(|block| block.get("type").unwrap().as_str().unwrap() == "var")
        .collect::<Vec<_>>();
    for block in var_blocks {
        let props = match block.get("props") {
            Some(props) => props,
            None => continue,
        };

        let name = match props.get("name").and_then(|n| n.as_str()) {
            Some(name) => name,
            None => continue,
        };

        // Only add the var if it doesn't already exist, as it might have been set by something else
        if let Some(vars) = output_vars.get(&runbook) {
            if vars.contains_key(name) {
                continue;
            }
        }

        let value = match props.get("value").and_then(|v| v.as_str()) {
            Some(value) => value,
            None => continue,
        };

        output_vars
            .entry(runbook.clone())
            .or_insert_with(HashMap::new)
            .insert(name.to_string(), value.to_string());
    }

    let mut env = Environment::new();
    env.set_trim_blocks(true);

    // Add custom filter for shell escaping
    env.add_filter("shellquote", |value: String| -> String {
        // Use POSIX shell single-quote escaping:
        // wrap in single quotes and escape any single quotes as '\''
        format!("'{}'", value.replace('\'', "'\\''"))
    });

    // Iterate through the flattened doc, and find the block previous to the current one
    // If the previous block is an empty paragraph, skip it. Its content array will have 0
    // length
    let previous = flattened_doc.iter().enumerate().find_map(|(i, block)| {
        let block = block.as_object().unwrap();
        if block.get("id").unwrap().as_str().unwrap() == block_id {
            if i == 0 {
                None
            } else {
                // Continue iterating backwards until we find a block that isn't an empty
                // paragraph
                let mut i = i - 1;
                loop {
                    let block = flattened_doc.get(i).unwrap().as_object().unwrap();
                    if block.get("type").unwrap().as_str().unwrap() == "paragraph"
                        && block.get("content").unwrap().as_array().unwrap().is_empty()
                    {
                        if i == 0 {
                            return None;
                        } else {
                            i -= 1;
                        }
                    } else {
                        return Some(flattened_doc.get(i).unwrap().clone());
                    }
                }
            }
        } else {
            None
        }
    });

    let named = flattened_doc
        .iter()
        .filter_map(|block| {
            let name = block
                .get("props")
                .unwrap()
                .as_object()
                .unwrap()
                .iter()
                .find_map(|(k, v)| {
                    if k == "name" {
                        Some(v.as_str().unwrap().to_string())
                    } else {
                        None
                    }
                });

            name.map(|name| (name, serialized_block_to_state(block.clone())))
        })
        .collect();

    let previous = previous.map(serialized_block_to_state);
    let var = output_vars
        .get(&runbook)
        .map_or(HashMap::new(), |v| v.clone());
    // convert into map of string -> value
    let var = var
        .iter()
        .map(|(k, v)| (k.to_string(), Value::from(v.to_string())))
        .collect::<HashMap<String, Value>>();

    let doc_state = if !doc.is_empty() {
        Some(DocumentTemplateState {
            previous,
            first: serialized_block_to_state(doc.first().unwrap().clone()),
            last: serialized_block_to_state(doc.last().unwrap().clone()),
            content: doc.into_iter().map(serialized_block_to_state).collect(),
            named,
        })
    } else {
        None
    };

    let template_state = TemplateState {
        doc: doc_state,
        var,
    };

    let source = env
        .render_str(source.as_str(), template_state)
        .map_err(|e| e.to_string())?;

    Ok(source)
}

<<<<<<< HEAD
/// Template a string with the given variables and document context
/// This is a simplified version of template_str that doesn't require Tauri state
pub fn template_with_context(
    source: &str,
    variables: &HashMap<String, String>,
    document: &[serde_json::Value],
    block_id: Option<&str>,
) -> Result<String, String> {
    // If no variables and empty document, and source has no template syntax, return original source
    if variables.is_empty() && document.is_empty() && !source.contains("{{") {
        return Ok(source.to_string());
    }

    let flattened_doc = flatten_document(document);

    // Convert variables to Minijinja Values
    let var: HashMap<String, Value> = variables
        .iter()
        .map(|(k, v)| (k.clone(), Value::from(v.clone())))
        .collect();

    // Build document template state if we have a document
    let doc_state = if !document.is_empty() {
        // Find the previous block if we have a block_id
        let previous = if let Some(bid) = block_id {
            flattened_doc.iter().enumerate().find_map(|(i, block)| {
                let block_obj = block.as_object()?;
                if block_obj.get("id")?.as_str()? == bid {
                    if i == 0 {
                        None
                    } else {
                        // Find the previous non-empty paragraph block
                        let mut idx = i - 1;
                        loop {
                            let prev_block = flattened_doc.get(idx)?.as_object()?;
                            if prev_block.get("type")?.as_str()? == "paragraph"
                                && prev_block.get("content")?.as_array()?.is_empty()
                            {
                                if idx == 0 {
                                    return None;
                                } else {
                                    idx -= 1;
                                }
                            } else {
                                return Some(flattened_doc.get(idx)?.clone());
                            }
                        }
                    }
                } else {
                    None
                }
            })
        } else {
            None
        };

        // Build named blocks map
        let named = flattened_doc
            .iter()
            .filter_map(|block| {
                let name = block
                    .get("props")?
                    .as_object()?
                    .get("name")?
                    .as_str()?
                    .to_string();
                Some((name, serialized_block_to_state(block.clone())))
            })
            .collect();

        Some(DocumentTemplateState {
            first: serialized_block_to_state(document.first().ok_or("Document is empty")?.clone()),
            last: serialized_block_to_state(document.last().ok_or("Document is empty")?.clone()),
            content: flattened_doc
                .iter()
                .map(|b| serialized_block_to_state(b.clone()))
                .collect(),
            named,
            previous: serialized_block_to_state(
                previous.unwrap_or_else(|| serde_json::Value::Null),
            ),
        })
    } else {
        None
    };

    let template_state = TemplateState {
        doc: doc_state,
        var,
    };

    let mut env = Environment::new();
    env.set_trim_blocks(true);

    let rendered = env
        .render_str(source, template_state)
        .map_err(|e| e.to_string())?;

    Ok(rendered)
}

#[cfg(test)]
mod tests {
    use super::*;

    #[test]
    fn test_template_with_context_basic() {
        let mut variables = HashMap::new();
        variables.insert("name".to_string(), "World".to_string());

        let result = template_with_context("Hello {{ var.name }}!", &variables, &[], None).unwrap();

        assert_eq!(result, "Hello World!");
    }

    #[test]
    fn test_template_with_context_multiple_vars() {
        let mut variables = HashMap::new();
        variables.insert("first".to_string(), "Hello".to_string());
        variables.insert("second".to_string(), "World".to_string());

        let result =
            template_with_context("{{ var.first }} {{ var.second }}!", &variables, &[], None)
                .unwrap();

        assert_eq!(result, "Hello World!");
    }

    #[test]
    fn test_template_with_missing_var() {
        let variables = HashMap::new();

        let result = template_with_context(
            "Hello {{ var.missing | default('Default') }}!",
            &variables,
            &[],
            None,
        )
        .unwrap();

        assert_eq!(result, "Hello Default!");
    }

    #[test]
    fn test_template_with_document_context() {
        let mut variables = HashMap::new();
        variables.insert("test_var".to_string(), "test_value".to_string());

        let doc = vec![serde_json::json!({
            "id": "block1",
            "type": "paragraph",
            "props": { "name": "first_block" },
            "content": [{"type": "text", "text": "First block content"}]
        })];

        let result = template_with_context(
            "Variable: {{ var.test_var }}",
            &variables,
            &doc,
            Some("block2"),
        )
        .unwrap();

        assert_eq!(result, "Variable: test_value");
=======
#[cfg(test)]
mod tests {
    #[test]
    fn test_shellquote_filter() {
        use minijinja::Environment;

        let mut env = Environment::new();
        env.add_filter("shellquote", |value: String| -> String {
            format!("'{}'", value.replace('\'', "'\\''"))
        });

        // Test simple string
        let result = env.render_str(
            "{{ text | shellquote }}",
            minijinja::context! { text => "hello" },
        );
        assert_eq!(result.unwrap(), "'hello'");

        // Test string with single quotes
        let result = env.render_str(
            "{{ text | shellquote }}",
            minijinja::context! { text => "it's working" },
        );
        assert_eq!(result.unwrap(), "'it'\\''s working'");

        // Test string with double quotes
        let result = env.render_str(
            "{{ text | shellquote }}",
            minijinja::context! { text => "say \"hello\"" },
        );
        assert_eq!(result.unwrap(), "'say \"hello\"'");

        // Test string with special shell characters
        let result = env.render_str(
            "{{ text | shellquote }}",
            minijinja::context! { text => "$PATH and `whoami`" },
        );
        assert_eq!(result.unwrap(), "'$PATH and `whoami`'");

        // Test empty string
        let result = env.render_str(
            "{{ text | shellquote }}",
            minijinja::context! { text => "" },
        );
        assert_eq!(result.unwrap(), "''");
>>>>>>> af000e17
    }
}<|MERGE_RESOLUTION|>--- conflicted
+++ resolved
@@ -324,7 +324,6 @@
     Ok(source)
 }
 
-<<<<<<< HEAD
 /// Template a string with the given variables and document context
 /// This is a simplified version of template_str that doesn't require Tauri state
 pub fn template_with_context(
@@ -489,9 +488,9 @@
         .unwrap();
 
         assert_eq!(result, "Variable: test_value");
-=======
-#[cfg(test)]
-mod tests {
+
+    }
+
     #[test]
     fn test_shellquote_filter() {
         use minijinja::Environment;
@@ -535,6 +534,5 @@
             minijinja::context! { text => "" },
         );
         assert_eq!(result.unwrap(), "''");
->>>>>>> af000e17
     }
 }